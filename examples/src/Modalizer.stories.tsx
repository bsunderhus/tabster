--- conflicted
+++ resolved
@@ -1,19 +1,11 @@
 import * as React from 'react';
 import { Meta } from '@storybook/react';
-<<<<<<< HEAD
 import { getAbilityHelpersAttribute, getCurrentAbilityHelpers, getDeloser, getModalizer } from 'ability-helpers';
-=======
-import { getAbilityHelpersAttribute } from 'ability-helpers';
->>>>>>> 26a98a42
 import { Modal } from './components/Modal';
 
 // eslint-disable-next-line import/no-anonymous-default-export
 export default {
-<<<<<<< HEAD
-  title: 'Modalizer',
-=======
     title: 'Modalizer',
->>>>>>> 26a98a42
 } as Meta;
 
 export const ModalDialog = () => {
