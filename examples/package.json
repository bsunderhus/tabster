{
  "name": "examples",
  "version": "0.6.0",
  "private": true,
  "dependencies": {
    "@types/node": "^14.14.35",
    "@types/react": "^17.0.3",
    "@types/react-dom": "^17.0.2",
    "react": "^17.0.1",
    "react-dom": "^17.0.1",
    "react-scripts": "4.0.3",
    "tabster": "^0.6.0",
    "typescript": "^4.2.3"
  },
  "scripts": {
    "eject": "react-scripts eject",
    "start": "start-storybook -p 6006 -s public",
    "start:prod": "cross-env NODE_ENV=production npm run start",
    "build": "cross-env NODE_ENV=development build-storybook",
    "build:prod": "cross-env NODE_ENV=production build-storybook",
    "clean": "rimraf storybook-static",
    "tslint": "tslint --project tsconfig.json --fix || true",
    "tslint:check": "tslint --project tsconfig.json"
  },
  "eslintConfig": {
    "extends": [
      "react-app"
    ]
  },
  "browserslist": {
    "production": [
      ">0.2%",
      "not dead",
      "not op_mini all"
    ],
    "development": [
      "last 1 chrome version",
      "last 1 firefox version",
      "last 1 safari version"
    ]
  },
  "devDependencies": {
    "@storybook/addon-actions": "^6.1.21",
    "@storybook/addon-essentials": "^6.1.21",
    "@storybook/addon-links": "^6.1.21",
    "@storybook/node-logger": "^6.1.21",
    "@storybook/preset-create-react-app": "^3.1.7",
    "@storybook/react": "^6.1.21",
<<<<<<< HEAD
    "lint": "^0.6.0",
=======
    "cross-env": "^7.0.3",
    "lint": "^0.5.6",
>>>>>>> 39fd54c2
    "rimraf": "^3.0.2",
    "tsconfig-paths-webpack-plugin": "^3.5.1",
    "tslint": "^6.1.3"
  }
}<|MERGE_RESOLUTION|>--- conflicted
+++ resolved
@@ -46,12 +46,8 @@
     "@storybook/node-logger": "^6.1.21",
     "@storybook/preset-create-react-app": "^3.1.7",
     "@storybook/react": "^6.1.21",
-<<<<<<< HEAD
     "lint": "^0.6.0",
-=======
     "cross-env": "^7.0.3",
-    "lint": "^0.5.6",
->>>>>>> 39fd54c2
     "rimraf": "^3.0.2",
     "tsconfig-paths-webpack-plugin": "^3.5.1",
     "tslint": "^6.1.3"
